--- conflicted
+++ resolved
@@ -1,13 +1,3 @@
-<<<<<<< HEAD
-# Configuration file for the Sphinx documentation builder.
-
-# This file only contains a selection of the most common options. For a full
-# list see the documentation:
-# https://www.sphinx-doc.org/en/master/usage/configuration.html
-
-# -- Path setup --------------------------------------------------------------
-=======
->>>>>>> a145d21f
 import sys
 from datetime import datetime
 from importlib.metadata import metadata
@@ -19,11 +9,6 @@
 
 # -- Project information -----------------------------------------------------
 
-<<<<<<< HEAD
-# NOTE: If you installed your project in editable mode, this might be stale.
-#       If this is the case, reinstall it to refresh the metadata
-=======
->>>>>>> a145d21f
 info = metadata("fknni")
 project_name = info["Name"]
 author = info["Author"]
@@ -43,11 +28,7 @@
 html_context = {
     "display_github": True,  # Integrate GitHub
     "github_user": "zethson",
-<<<<<<< HEAD
-    "github_repo": project_name,
-=======
     "github_repo": "fknni",
->>>>>>> a145d21f
     "github_version": "main",
     "conf_py_path": "/docs/",
 }
