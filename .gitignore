--- conflicted
+++ resolved
@@ -18,9 +18,6 @@
 
 # docs
 /docs/generated/
-<<<<<<< HEAD
-/docs/_build/
-=======
 /docs/_build/
 
 # IDEs
@@ -29,5 +26,4 @@
 
 node_modules
 test.ipynb
-*.h5ad
->>>>>>> a145d21f
+*.h5ad