--- conflicted
+++ resolved
@@ -4,11 +4,7 @@
 
 [project]
 name = "fknni"
-<<<<<<< HEAD
-version = "0.0.1"
-=======
 version = "1.2.0"
->>>>>>> a145d21f
 description = "Fast implementations of KNN imputation."
 readme = "README.md"
 license = { file = "LICENSE" }
@@ -18,87 +14,48 @@
 authors = [
   { name = "Lukas Heumos" },
 ]
-requires-python = ">=3.10"
+requires-python = ">=3.12"
 classifiers = [
   "Programming Language :: Python :: 3 :: Only",
-  "Programming Language :: Python :: 3.10",
-  "Programming Language :: Python :: 3.11",
   "Programming Language :: Python :: 3.12",
   "Programming Language :: Python :: 3.13",
 ]
-<<<<<<< HEAD
 dependencies = [
-  "anndata",
-  # for debug logging (referenced from the issue template)
-  "session-info2",
-=======
-urls.Documentation = "https://fknni.readthedocs.io/"
-urls.Source = "https://github.com/zethson/fknni"
-urls.Home-page = "https://github.com/zethson/fknni"
-dependencies = [
-    "scikit-learn",
-    "faiss-cpu",
-    "pandas",
-    "lamin_utils",
->>>>>>> a145d21f
+  "faiss-cpu",
+  "lamin-utils",
+  "pandas",
+  "scikit-learn",
 ]
+
 optional-dependencies.dev = [
   "pre-commit",
   "twine>=4.0.2",
 ]
-<<<<<<< HEAD
 optional-dependencies.doc = [
   "docutils>=0.8,!=0.18.*,!=0.19.*",
+  # For notebooks
   "ipykernel",
   "ipython",
-  "myst-nb>=1.1",
-  "pandas",
-  # Until pybtex >0.24.0 releases: https://bitbucket.org/pybtex-devs/pybtex/issues/169/
-  "setuptools",
-  "sphinx>=8.1",
+  "matplotlib",
+  "myst-nb",
+  "sphinx>=4",
   "sphinx-autodoc-typehints",
   "sphinx-book-theme>=1",
   "sphinx-copybutton",
-  "sphinx-tabs",
   "sphinxcontrib-bibtex>=1",
   "sphinxext-opengraph",
-=======
-doc = [
-    "docutils>=0.8,!=0.18.*,!=0.19.*",
-    "sphinx>=4",
-    "sphinx-book-theme>=1.0.0",
-    "myst-nb",
-    "sphinxcontrib-bibtex>=1.0.0",
-    "sphinx-autodoc-typehints",
-    "sphinxext-opengraph",
-    # For notebooks
-    "ipykernel",
-    "ipython",
-    "sphinx-copybutton",
-    "matplotlib"
->>>>>>> a145d21f
 ]
 optional-dependencies.test = [
-  "coverage>=7.10",
+  "coverage",
   "pytest",
-  "pytest-cov",     # For VS Code’s coverage functionality
 ]
-# https://docs.pypi.org/project_metadata/#project-urls
-urls.Documentation = "https://fknni.readthedocs.io/"
-urls.Homepage = "https://github.com/zethson/fknni"
-urls.Source = "https://github.com/zethson/fknni"
+optional-dependencies.urls.Documentation = "https://fknni.readthedocs.io/"
+optional-dependencies.urls.Homepage = "https://github.com/zethson/fknni"
+optional-dependencies.urls.Source = "https://github.com/zethson/fknni"
 
-<<<<<<< HEAD
 [tool.hatch.envs.default]
 installer = "uv"
 features = [ "dev" ]
-=======
-[tool.coverage.run]
-source = ["fknni"]
-omit = [
-    "**/test_*.py",
-]
->>>>>>> a145d21f
 
 [tool.hatch.envs.docs]
 features = [ "doc" ]
@@ -146,7 +103,6 @@
   "UP",     # pyupgrade
   "W",      # Warning detected by Pycodestyle
 ]
-<<<<<<< HEAD
 lint.ignore = [
   "B008", # Errors from function calls in argument defaults. These are fine when the result is immutable.
   "D100", # Missing docstring in public module
@@ -161,51 +117,18 @@
   "E501", # line too long -> we accept long comment lines; formatter gets rid of long code lines
   "E731", # Do not assign a lambda expression, use a def -> lambda expression assignments are convenient
   "E741", # allow I, O, l as variable names -> I is the identity matrix
-=======
-ignore = [
-    # line too long -> we accept long comment lines; formatter gets rid of long code lines
-    "E501",
-    # Do not assign a lambda expression, use a def -> lambda expression assignments are convenient
-    "E731",
-    # allow I, O, l as variable names -> I is the identity matrix
-    "E741",
-    # Missing docstring in public package
-    "D104",
-    # Missing docstring in public module
-    "D100",
-    # Missing docstring in __init__
-    "D107",
-    # Errors from function calls in argument defaults. These are fine when the result is immutable.
-    "B008",
-    # __magic__ methods are often self-explanatory, allow missing docstrings
-    "D105",
-    # first line should end with a period [Bug: doesn't work with single-line docstrings]
-    "D400",
-    # First line should be in imperative mood; try rephrasing
-    "D401",
-    ## Disable one in each pair of mutually incompatible rules
-    # We don’t want a blank line before a class docstring
-    "D203",
-    # We want docstrings to start immediately after the opening triple quote
-    "D213",
->>>>>>> a145d21f
 ]
 lint.per-file-ignores."*/__init__.py" = [ "F401" ]
 lint.per-file-ignores."docs/*" = [ "I" ]
 lint.per-file-ignores."tests/*" = [ "D" ]
-lint.pydocstyle.convention = "numpy"
+lint.pydocstyle.convention = "google"
 
-<<<<<<< HEAD
 [tool.pytest.ini_options]
 testpaths = [ "tests" ]
 xfail_strict = true
 addopts = [
   "--import-mode=importlib", # allow using test files with same name
 ]
-=======
-[tool.ruff.lint.pydocstyle]
-convention = "google"
->>>>>>> a145d21f
 
 [tool.coverage.run]
 source = [ "fknni" ]
